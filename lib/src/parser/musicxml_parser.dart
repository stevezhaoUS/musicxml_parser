--- conflicted
+++ resolved
@@ -2,18 +2,11 @@
 import 'dart:convert';
 import 'dart:io';
 
-import 'package:logging/logging.dart';
 import 'package:musicxml_parser/src/exceptions/musicxml_parse_exception.dart';
 import 'package:musicxml_parser/src/exceptions/musicxml_structure_exception.dart';
 import 'package:musicxml_parser/src/exceptions/musicxml_validation_exception.dart';
 import 'package:musicxml_parser/src/models/score.dart';
-<<<<<<< HEAD
-import 'package:musicxml_parser/src/models/time_signature.dart';
-import 'package:musicxml_parser/src/utils/logging_config.dart';
-import 'package:musicxml_parser/src/utils/validation_utils.dart';
-=======
 import 'package:musicxml_parser/src/parser/score_parser.dart';
->>>>>>> 63024c62
 import 'package:musicxml_parser/src/utils/warning_system.dart';
 import 'package:xml/xml.dart';
 import 'package:xml/xml_events.dart';
@@ -39,7 +32,7 @@
   ///
   /// [scoreParser] - Optional score parser. If not provided, a new one will be created.
   /// [warningSystem] - Optional warning system. If not provided, a new one will be created.
-<<<<<<< HEAD
+
   /// [loggingConfig] - Optional logging configuration. If not provided, uses default settings.
   MusicXmlParser({
     WarningSystem? warningSystem,
@@ -47,18 +40,13 @@
   })  : warningSystem = warningSystem ?? WarningSystem(),
         loggingConfig = loggingConfig ?? const LoggingConfig() {
     _logger = LoggingUtils.createLogger('MusicXmlParser');
+    _scoreParser = scoreParser ?? ScoreParser(warningSystem: warningSystem)
     
     // Setup logging if this is the first parser instance or config changed
     // Don't clear listeners in case we're in a test environment
     LoggingUtils.setupLogging(this.loggingConfig, clearExistingListeners: false);
   }
-=======
-  MusicXmlParser({
-    ScoreParser? scoreParser,
-    WarningSystem? warningSystem,
-  })  : _scoreParser = scoreParser ?? ScoreParser(warningSystem: warningSystem),
-        warningSystem = warningSystem ?? WarningSystem();
->>>>>>> 63024c62
+
 
   /// Parses a MusicXML string into a [Score] object.
   ///
@@ -77,66 +65,11 @@
       }
       
       final document = XmlDocument.parse(xmlString);
-<<<<<<< HEAD
-      
-      if (loggingConfig.enableDebugLogs) {
-        _logger.fine('XML document parsed successfully, looking for root elements');
-      }
-      
-      final scorePartwise = document.findElements('score-partwise').firstOrNull;
-
-      if (scorePartwise == null) {
-        _logger.fine('score-partwise element not found, trying score-timewise');
-        
-        // Try score-timewise format
-        final scoreTimewise =
-            document.findElements('score-timewise').firstOrNull;
-        if (scoreTimewise == null) {
-          final exception = MusicXmlStructureException(
-            'Document is not a valid MusicXML file. Root element must be either "score-partwise" or "score-timewise"',
-            requiredElement: 'score-partwise or score-timewise',
-            line: _getLineNumber(document.rootElement),
-          );
-          
-          LoggingUtils.logException(
-            _logger,
-            exception,
-            element: document.rootElement.name.qualified,
-            additionalMessage: 'Invalid MusicXML root element',
-          );
-          
-          throw exception;
-        }
-        
-        _logger.info('Found score-timewise format, converting to score-partwise');
-        // Convert score-timewise to score-partwise format
-        final result = _parseScoreTimewise(scoreTimewise);
-        
-        if (loggingConfig.enablePerformanceLogs) {
-          final duration = DateTime.now().difference(startTime);
-          _logger.info('MusicXML parsing completed in ${duration.inMilliseconds}ms (score-timewise format)');
-        }
-        
-        return result;
-      }
-
-      _logger.info('Found score-partwise format, parsing...');
-      final result = _parseScorePartwise(scorePartwise);
-      
-      if (loggingConfig.enablePerformanceLogs) {
-        final duration = DateTime.now().difference(startTime);
-        _logger.info('MusicXML parsing completed in ${duration.inMilliseconds}ms (score-partwise format)');
-      }
-      
-      return result;
-      
-    } on XmlException catch (e, stackTrace) {
-      final exception = MusicXmlParseException(
-=======
+
       return _scoreParser.parse(document);
     } on XmlException catch (e) {
       throw MusicXmlParseException(
->>>>>>> 63024c62
+
         'XML parsing error: ${e.message}',
         // Note: XmlException doesn't provide line numbers in this package version
       );
@@ -265,625 +198,5 @@
       );
     }
   }
-<<<<<<< HEAD
-
-  // Private parsing methods
-
-  Score _parseScorePartwise(XmlElement element) {
-    if (loggingConfig.enableDebugLogs) {
-      _logger.fine('Parsing score-partwise element');
-    }
-    
-    // Extract score metadata
-    final title = _findOptionalTextElement(element, 'work/work-title') ??
-        _findOptionalTextElement(element, 'movement-title');
-    final composer = _findOptionalTextElement(
-        element, 'identification/creator[@type="composer"]');
-    final version = element.getAttribute('version');
-
-    if (loggingConfig.enableDebugLogs) {
-      _logger.fine('Score metadata - Title: $title, Composer: $composer, Version: $version');
-    }
-
-    // Find divisions (if specified at the score level)
-    final scoreDefaultsElement = element.findElements('defaults').firstOrNull;
-    final divisionsByQuarterElement =
-        scoreDefaultsElement?.findElements('divisions').firstOrNull;
-    final divisions = divisionsByQuarterElement != null
-        ? int.tryParse(divisionsByQuarterElement.innerText)
-        : null;
-
-    if (loggingConfig.enableDebugLogs && divisions != null) {
-      _logger.fine('Found score-level divisions: $divisions');
-    }
-
-    // Parse parts
-    final partElements = element.findElements('part').toList();
-    _logger.info('Parsing ${partElements.length} parts');
-    
-    final parts = partElements.map(_parsePart).toList();
-
-    if (loggingConfig.enableDebugLogs) {
-      _logger.fine('Successfully parsed ${parts.length} parts');
-    }
-
-    return Score(
-      title: title,
-      composer: composer,
-      parts: parts,
-      version: version,
-      divisions: divisions,
-    );
-  }
-
-  Score _parseScoreTimewise(XmlElement element) {
-    // In a real implementation, convert from timewise to partwise
-    // This is a simplification that would need to be expanded
-    throw MusicXmlStructureException(
-      'Score-timewise format is not fully implemented yet',
-      requiredElement: 'score-partwise',
-      parentElement: 'score-timewise',
-      line: _getLineNumber(element),
-      context: _createContext(elementName: 'score-timewise'),
-    );
-  }
-
-  Part _parsePart(XmlElement element) {
-    final id = element.getAttribute('id');
-    final line = _getLineNumber(element);
-
-    if (id == null || id.isEmpty) {
-      throw MusicXmlStructureException(
-        'Part element missing required "id" attribute',
-        requiredElement: 'id',
-        parentElement: 'part',
-        line: line,
-        context: _createContext(elementName: 'part'),
-      );
-    }
-
-    // Find part name from the part-list
-    String? name;
-    final parent = element.parent;
-    if (parent != null) {
-      final partList = parent.findElements('part-list').firstOrNull;
-      if (partList != null) {
-        final scorePart = partList
-            .findElements('score-part')
-            .where((e) => e.getAttribute('id') == id)
-            .firstOrNull;
-        if (scorePart != null) {
-          name = _findOptionalTextElement(scorePart, 'part-name');
-        } else {
-          warningSystem.addWarning(
-            'Part "$id" not found in part-list',
-            category: WarningCategories.structure,
-            line: line,
-            element: 'part',
-            severity: WarningSeverity.minor,
-            context: _createContext(partId: id),
-          );
-        }
-      } else {
-        warningSystem.addWarning(
-          'Missing part-list in score',
-          category: WarningCategories.structure,
-          line: _getLineNumber(parent),
-          element: 'score-partwise',
-          severity: WarningSeverity.moderate,
-        );
-      }
-    }
-
-    // Parse measures
-    final measures = <Measure>[];
-    for (final measureElement in element.findElements('measure')) {
-      try {
-        final measure = _parseMeasure(measureElement, id);
-        measures.add(measure);
-      } catch (e) {
-        if (e is MusicXmlValidationException ||
-            e is MusicXmlStructureException ||
-            e is MusicXmlParseException) {
-          rethrow;
-        }
-        throw MusicXmlParseException(
-          'Error parsing measure in part "$id": $e',
-          line: _getLineNumber(measureElement),
-          element: 'measure',
-          context: _createContext(partId: id),
-        );
-      }
-    }
-
-    return Part(
-      id: id,
-      name: name,
-      measures: measures,
-    );
-  }
-
-  Measure _parseMeasure(XmlElement element, String partId) {
-    final number = element.getAttribute('number') ?? '1';
-    final width = element.getAttribute('width') != null
-        ? double.tryParse(element.getAttribute('width')!)
-        : null;
-    final line = _getLineNumber(element);
-
-    // Parse key signature
-    KeySignature? keySignature;
-    final keyElement = element
-        .findElements('attributes')
-        .firstOrNull
-        ?.findElements('key')
-        .firstOrNull;
-    if (keyElement != null) {
-      try {
-        final fifthsText =
-            _findOptionalTextElement(keyElement, 'fifths') ?? '0';
-        final fifths = int.tryParse(fifthsText) ?? 0;
-        final mode = _findOptionalTextElement(keyElement, 'mode');
-
-        keySignature = KeySignature.validated(
-          fifths: fifths,
-          mode: mode,
-          line: _getLineNumber(keyElement),
-          context: _createContext(
-            partId: partId,
-            measureNumber: number,
-            elementName: 'key',
-          ),
-        );
-      } catch (e) {
-        if (e is MusicXmlValidationException) {
-          rethrow;
-        }
-        throw MusicXmlParseException(
-          'Error parsing key signature: $e',
-          line: _getLineNumber(keyElement),
-          element: 'key',
-          context: _createContext(partId: partId, measureNumber: number),
-        );
-      }
-    }
-
-    // Parse time signature
-    TimeSignature? timeSignature;
-    final timeElement = element
-        .findElements('attributes')
-        .firstOrNull
-        ?.findElements('time')
-        .firstOrNull;
-    if (timeElement != null) {
-      try {
-        final beatsText = _findOptionalTextElement(timeElement, 'beats');
-        final beatTypeText = _findOptionalTextElement(timeElement, 'beat-type');
-
-        if (beatsText != null && beatTypeText != null) {
-          final beats = int.tryParse(beatsText);
-          final beatType = int.tryParse(beatTypeText);
-
-          if (beats == null) {
-            throw MusicXmlParseException(
-              'Invalid beats value "$beatsText" in time signature',
-              line: _getLineNumber(timeElement),
-              element: 'beats',
-              context: _createContext(partId: partId, measureNumber: number),
-            );
-          }
-
-          if (beatType == null) {
-            throw MusicXmlParseException(
-              'Invalid beat-type value "$beatTypeText" in time signature',
-              line: _getLineNumber(timeElement),
-              element: 'beat-type',
-              context: _createContext(partId: partId, measureNumber: number),
-            );
-          }
-
-          timeSignature = TimeSignature.validated(
-            beats: beats,
-            beatType: beatType,
-            line: _getLineNumber(timeElement),
-            context: _createContext(
-              partId: partId,
-              measureNumber: number,
-              elementName: 'time',
-            ),
-          );
-        } else {
-          warningSystem.addWarning(
-            'Time signature missing beats or beat-type',
-            category: WarningCategories.timeSignature,
-            line: _getLineNumber(timeElement),
-            element: 'time',
-            severity: WarningSeverity.minor,
-            context: _createContext(partId: partId, measureNumber: number),
-          );
-        }
-      } catch (e) {
-        if (e is MusicXmlValidationException || e is MusicXmlParseException) {
-          rethrow;
-        }
-        throw MusicXmlParseException(
-          'Error parsing time signature: $e',
-          line: _getLineNumber(timeElement),
-          element: 'time',
-          context: _createContext(partId: partId, measureNumber: number),
-        );
-      }
-    }
-
-    // Parse divisions
-    int? divisions;
-    final divisionsElement = element
-        .findElements('attributes')
-        .firstOrNull
-        ?.findElements('divisions')
-        .firstOrNull;
-    if (divisionsElement != null) {
-      final divisionsText = divisionsElement.innerText.trim();
-      divisions = int.tryParse(divisionsText);
-      if (divisions == null) {
-        throw MusicXmlParseException(
-          'Invalid divisions value "$divisionsText"',
-          line: _getLineNumber(divisionsElement),
-          element: 'divisions',
-          context: _createContext(partId: partId, measureNumber: number),
-        );
-      }
-      if (divisions <= 0) {
-        throw MusicXmlValidationException(
-          'Divisions must be positive, got $divisions',
-          rule: 'divisions_positive_validation',
-          line: _getLineNumber(divisionsElement),
-          node: 'divisions',
-          context: _createContext(partId: partId, measureNumber: number),
-        );
-      }
-    }
-
-    // Parse notes
-    final notes = <Note>[];
-    for (final noteElement in element.findElements('note')) {
-      try {
-        final note = _parseNote(noteElement, divisions, partId, number);
-        if (note != null) {
-          notes.add(note);
-        }
-      } catch (e) {
-        if (e is MusicXmlValidationException ||
-            e is MusicXmlStructureException ||
-            e is MusicXmlParseException) {
-          rethrow;
-        }
-        throw MusicXmlParseException(
-          'Error parsing note: $e',
-          line: _getLineNumber(noteElement),
-          element: 'note',
-          context: _createContext(partId: partId, measureNumber: number),
-        );
-      }
-    }
-
-    // Validate measure duration if we have enough information
-    if (timeSignature != null && divisions != null && notes.isNotEmpty) {
-      try {
-        ValidationUtils.validateMeasureDuration(
-          notes,
-          timeSignature,
-          divisions,
-          line: line,
-          context: _createContext(partId: partId, measureNumber: number),
-        );
-      } catch (e) {
-        if (e is MusicXmlValidationException) {
-          // For measure duration validation, we might want to warn instead of error
-          warningSystem.addWarning(
-            e.message,
-            category: WarningCategories.measure,
-            line: line,
-            element: 'measure',
-            severity: WarningSeverity.moderate,
-            context: _createContext(partId: partId, measureNumber: number),
-          );
-        }
-      }
-    }
-
-    return Measure(
-      number: number,
-      notes: notes,
-      keySignature: keySignature,
-      timeSignature: timeSignature,
-      width: width,
-    );
-  }
-
-  Note? _parseNote(XmlElement element, int? parentDivisions, String partId,
-      String measureNumber) {
-    final line = _getLineNumber(element);
-
-    // Check if it's a rest
-    final isRest = element.findElements('rest').isNotEmpty;
-
-    // Parse pitch (if not a rest)
-    Pitch? pitch;
-    if (!isRest) {
-      final pitchElement = element.findElements('pitch').firstOrNull;
-      if (pitchElement != null) {
-        try {
-          final step = _findOptionalTextElement(pitchElement, 'step');
-          final octaveText = _findOptionalTextElement(pitchElement, 'octave');
-          final alterText = _findOptionalTextElement(pitchElement, 'alter');
-
-          if (step == null) {
-            throw MusicXmlStructureException(
-              'Pitch element missing required step',
-              requiredElement: 'step',
-              parentElement: 'pitch',
-              line: _getLineNumber(pitchElement),
-              context:
-                  _createContext(partId: partId, measureNumber: measureNumber),
-            );
-          }
-
-          if (octaveText == null) {
-            throw MusicXmlStructureException(
-              'Pitch element missing required octave',
-              requiredElement: 'octave',
-              parentElement: 'pitch',
-              line: _getLineNumber(pitchElement),
-              context:
-                  _createContext(partId: partId, measureNumber: measureNumber),
-            );
-          }
-
-          final octave = int.tryParse(octaveText);
-          if (octave == null) {
-            throw MusicXmlParseException(
-              'Invalid octave value "$octaveText"',
-              line: _getLineNumber(pitchElement),
-              element: 'octave',
-              context:
-                  _createContext(partId: partId, measureNumber: measureNumber),
-            );
-          }
-
-          int? alter;
-          if (alterText != null) {
-            alter = int.tryParse(alterText);
-            if (alter == null) {
-              throw MusicXmlParseException(
-                'Invalid alter value "$alterText"',
-                line: _getLineNumber(pitchElement),
-                element: 'alter',
-                context: _createContext(
-                    partId: partId, measureNumber: measureNumber),
-              );
-            }
-          }
-
-          pitch = Pitch.validated(
-            step: step,
-            octave: octave,
-            alter: alter,
-            line: _getLineNumber(pitchElement),
-            context:
-                _createContext(partId: partId, measureNumber: measureNumber),
-          );
-        } catch (e) {
-          if (e is MusicXmlValidationException ||
-              e is MusicXmlParseException ||
-              e is MusicXmlStructureException) {
-            rethrow;
-          }
-          throw MusicXmlParseException(
-            'Error parsing pitch: $e',
-            line: _getLineNumber(pitchElement),
-            element: 'pitch',
-            context:
-                _createContext(partId: partId, measureNumber: measureNumber),
-          );
-        }
-      } else {
-        // Non-rest note without pitch - this is an error
-        throw MusicXmlStructureException(
-          'Non-rest note missing pitch element',
-          requiredElement: 'pitch',
-          parentElement: 'note',
-          line: line,
-          context: _createContext(partId: partId, measureNumber: measureNumber),
-        );
-      }
-    }
-
-    // Parse duration
-    final durationText = _findOptionalTextElement(element, 'duration');
-    if (durationText == null) {
-      warningSystem.addWarning(
-        'Note without duration, skipping',
-        category: WarningCategories.duration,
-        line: line,
-        element: 'note',
-        severity: WarningSeverity.minor,
-        context: _createContext(partId: partId, measureNumber: measureNumber),
-      );
-      return null; // Skip notes without duration
-    }
-
-    final durationValue = int.tryParse(durationText);
-    if (durationValue == null) {
-      throw MusicXmlParseException(
-        'Invalid duration value "$durationText"',
-        line: line,
-        element: 'duration',
-        context: _createContext(partId: partId, measureNumber: measureNumber),
-      );
-    }
-
-    final divisions = parentDivisions ?? 1; // Default to 1 if not specified
-
-    Duration duration;
-    try {
-      duration = Duration.validated(
-        value: durationValue,
-        divisions: divisions,
-        line: line,
-        context: _createContext(partId: partId, measureNumber: measureNumber),
-      );
-    } catch (e) {
-      if (e is MusicXmlValidationException) {
-        rethrow;
-      }
-      throw MusicXmlParseException(
-        'Error creating duration: $e',
-        line: line,
-        element: 'duration',
-        context: _createContext(partId: partId, measureNumber: measureNumber),
-      );
-    }
-
-    // Parse type
-    final type = _findOptionalTextElement(element, 'type');
-
-    // Parse voice
-    final voiceText = _findOptionalTextElement(element, 'voice');
-    int? voice;
-    if (voiceText != null) {
-      voice = int.tryParse(voiceText);
-      if (voice == null) {
-        warningSystem.addWarning(
-          'Invalid voice value "$voiceText", ignoring',
-          category: WarningCategories.voice,
-          line: line,
-          element: 'voice',
-          severity: WarningSeverity.minor,
-          context: _createContext(partId: partId, measureNumber: measureNumber),
-        );
-      }
-    }
-
-    // Parse lyric
-    final lyricElement = element.findElements('lyric').firstOrNull;
-    final lyric = lyricElement != null
-        ? _findOptionalTextElement(lyricElement, 'text')
-        : null;
-
-    // Parse tie information
-    bool tiedStart = false;
-    bool tiedEnd = false;
-
-    for (final tieElement in element.findElements('tie')) {
-      final tieType = tieElement.getAttribute('type');
-      if (tieType == 'start') {
-        tiedStart = true;
-      } else if (tieType == 'stop') {
-        tiedEnd = true;
-      } else if (tieType != null) {
-        warningSystem.addWarning(
-          'Unknown tie type "$tieType"',
-          category: WarningCategories.tie,
-          line: _getLineNumber(tieElement),
-          element: 'tie',
-          severity: WarningSeverity.minor,
-          context: _createContext(partId: partId, measureNumber: measureNumber),
-        );
-      }
-    }
-
-    // Create and validate note
-    try {
-      return Note.validated(
-        pitch: pitch,
-        duration: duration,
-        isRest: isRest,
-        lyric: lyric,
-        voice: voice,
-        type: type,
-        tiedStart: tiedStart,
-        tiedEnd: tiedEnd,
-        line: line,
-        context: _createContext(partId: partId, measureNumber: measureNumber),
-      );
-    } catch (e) {
-      if (e is MusicXmlValidationException) {
-        rethrow;
-      }
-      throw MusicXmlParseException(
-        'Error creating note: $e',
-        line: line,
-        element: 'note',
-        context: _createContext(partId: partId, measureNumber: measureNumber),
-      );
-    }
-  }
-
-  // Helper methods
-
-  /// Extracts line number from an XML element if available.
-  /// Note: Line number tracking is limited in the current xml package version.
-  int? _getLineNumber(XmlNode? node) {
-    // The xml package doesn't provide direct access to line numbers
-    // This is a placeholder for future enhancement
-    return null;
-  }
-
-  /// Creates a context map with common parsing information.
-  Map<String, dynamic> _createContext({
-    String? partId,
-    String? measureNumber,
-    String? elementName,
-    Map<String, dynamic>? additional,
-  }) {
-    final context = <String, dynamic>{};
-    if (partId != null) context['partId'] = partId;
-    if (measureNumber != null) context['measureNumber'] = measureNumber;
-    if (elementName != null) context['elementName'] = elementName;
-    if (additional != null) context.addAll(additional);
-    return context;
-  }
-
-  String? _findOptionalTextElement(XmlElement parent, String path) {
-    final parts = path.split('/');
-    XmlElement? current = parent;
-
-    for (int i = 0; i < parts.length; i++) {
-      final part = parts[i];
-
-      // Handle attribute selector syntax (e.g., creator[@type="composer"])
-      if (part.contains('[') && part.contains(']')) {
-        final elementName = part.substring(0, part.indexOf('['));
-        final attributePart =
-            part.substring(part.indexOf('[') + 1, part.indexOf(']'));
-
-        if (attributePart.startsWith('@')) {
-          final attributeExpression = attributePart.substring(1);
-          final attributeParts = attributeExpression.split('=');
-
-          if (attributeParts.length == 2) {
-            final attributeName = attributeParts[0];
-            final attributeValue =
-                attributeParts[1].replaceAll('"', '').replaceAll("'", '');
-
-            current = current
-                ?.findElements(elementName)
-                .where((e) => e.getAttribute(attributeName) == attributeValue)
-                .firstOrNull;
-          }
-        }
-      } else {
-        // Regular element name
-        current = current?.findElements(part).firstOrNull;
-      }
-
-      if (current == null) {
-        return null;
-      }
-    }
-
-    return current!.innerText.trim();
-  }
-=======
->>>>>>> 63024c62
+
 }