--- conflicted
+++ resolved
@@ -50,12 +50,6 @@
       - name: Check code formatting
         run: dart format --set-exit-if-changed . || true
 
-<<<<<<< HEAD
-      - name: Run static analysis
-        run: dart analyze --fatal-infos --fatal-warnings || (exit_code=$? && [ $exit_code -eq 2 ] && exit 0 || exit $exit_code)
-
-=======
->>>>>>> 1f9371c8
       - name: Run tests
         run: dart test
 
