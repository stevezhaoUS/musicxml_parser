name: "Copilot Setup Steps"

# Automatically run the setup steps when they are changed to allow for easy validation, and
# allow manual testing through the repository's "Actions" tab
on:
  workflow_dispatch:
  push:
    paths:
      - .github/workflows/copilot-setup-steps.yml
  pull_request:
    paths:
      - .github/workflows/copilot-setup-steps.yml

jobs:
  # The job MUST be called `copilot-setup-steps` or it will not be picked up by Copilot.
  copilot-setup-steps:
    runs-on: ubuntu-latest

    # Set the permissions to the lowest permissions possible needed for your steps.
    # Copilot will be given its own token for its operations.
    permissions:
      contents: read

    steps:
      - name: Checkout code
        uses: actions/checkout@v4

      - name: Set up Dart SDK
        uses: dart-lang/setup-dart@v1
        with:
          sdk: 'stable'

      - name: Cache pub dependencies
        uses: actions/cache@v4
        with:
          path: |
            ~/.pub-cache
            **/.dart_tool
            **/.packages
          key: ${{ runner.os }}-dart-pub-${{ hashFiles('**/pubspec.lock') }}
          restore-keys: |
            ${{ runner.os }}-dart-pub-

      - name: Get dependencies
        run: dart pub get

      - name: Verify dependencies
        run: dart pub deps

      - name: Check code formatting
        run: dart format --set-exit-if-changed . || true
<<<<<<< HEAD

      - name: Run tests
        run: dart test

      - name: Verify project setup
        run: dart --version
=======
>>>>>>> eb382125
<|MERGE_RESOLUTION|>--- conflicted
+++ resolved
@@ -49,12 +49,4 @@
 
       - name: Check code formatting
         run: dart format --set-exit-if-changed . || true
-<<<<<<< HEAD
 
-      - name: Run tests
-        run: dart test
-
-      - name: Verify project setup
-        run: dart --version
-=======
->>>>>>> eb382125
